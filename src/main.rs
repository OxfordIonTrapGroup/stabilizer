#![deny(warnings)]
#![allow(clippy::missing_safety_doc)]
#![no_std]
#![no_main]
#![cfg_attr(feature = "nightly", feature(asm))]
// Enable returning `!`
#![cfg_attr(feature = "nightly", feature(never_type))]
#![cfg_attr(feature = "nightly", feature(core_intrinsics))]

#[inline(never)]
#[panic_handler]
#[cfg(all(feature = "nightly", not(feature = "semihosting")))]
fn panic(_info: &core::panic::PanicInfo) -> ! {
    let gpiod = unsafe { &*hal::stm32::GPIOD::ptr() };
    gpiod.odr.modify(|_, w| w.odr6().high().odr12().high()); // FP_LED_1, FP_LED_3
    #[cfg(feature = "nightly")]
    core::intrinsics::abort();
    #[cfg(not(feature = "nightly"))]
    unsafe {
        core::intrinsics::abort();
    }
}

#[cfg(feature = "semihosting")]
extern crate panic_semihosting;

#[cfg(not(any(feature = "nightly", feature = "semihosting")))]
extern crate panic_halt;

#[macro_use]
extern crate log;

#[allow(unused_imports)]
use core::convert::TryInto;

// use core::sync::atomic::{AtomicU32, AtomicBool, Ordering};
use cortex_m_rt::exception;
use rtic::cyccnt::{Instant, U32Ext};
use stm32h7xx_hal as hal;
use stm32h7xx_hal::prelude::*;

use embedded_hal::digital::v2::{InputPin, OutputPin};

use hal::{
    dma::{
        config::Priority,
        dma::{DMAReq, DmaConfig},
        traits::TargetAddress,
        MemoryToPeripheral, PeripheralToMemory, Transfer,
    },
    ethernet::{self, PHY},
};

use smoltcp as net;
use smoltcp::iface::Routes;
use smoltcp::wire::Ipv4Address;

use heapless::{consts::*, String};

// The number of ticks in the ADC sampling timer. The timer runs at 100MHz, so the step size is
// equal to 10ns per tick.
// Currently, the sample rate is equal to: Fsample = 100/256 MHz = 390.625 KHz
const ADC_SAMPLE_TICKS: u16 = 256;

// The desired ADC sample processing buffer size.
const SAMPLE_BUFFER_SIZE: usize = 8;

// The number of cascaded IIR biquads per channel. Select 1 or 2!
const IIR_CASCADE_LENGTH: usize = 1;

#[link_section = ".sram3.eth"]
static mut DES_RING: ethernet::DesRing = ethernet::DesRing::new();

mod adc;
mod afe;
mod dac;
mod design_parameters;
mod digital_input_stamper;
mod eeprom;
mod hrtimer;
mod pounder;
mod server;
mod timers;

use adc::{Adc0Input, Adc1Input};
use dac::{Dac0Output, Dac1Output};
use dsp::iir;
use pounder::DdsOutput;

#[cfg(not(feature = "semihosting"))]
fn init_log() {}

#[cfg(feature = "semihosting")]
fn init_log() {
    use cortex_m_log::log::{init as init_log, Logger};
    use cortex_m_log::printer::semihosting::{hio::HStdout, InterruptOk};
    use log::LevelFilter;
    static mut LOGGER: Option<Logger<InterruptOk<HStdout>>> = None;
    let logger = Logger {
        inner: InterruptOk::<_>::stdout().unwrap(),
        level: LevelFilter::Info,
    };
    let logger = unsafe { LOGGER.get_or_insert(logger) };

    init_log(logger).unwrap();
}

// Pull in build information (from `built` crate)
mod build_info {
    #![allow(dead_code)]
    // include!(concat!(env!("OUT_DIR"), "/built.rs"));
}

pub struct NetStorage {
    ip_addrs: [net::wire::IpCidr; 1],
    neighbor_cache: [Option<(net::wire::IpAddress, net::iface::Neighbor)>; 8],
    routes_storage: [Option<(smoltcp::wire::IpCidr, smoltcp::iface::Route)>; 1],
}

static mut NET_STORE: NetStorage = NetStorage {
    // Placeholder for the real IP address, which is initialized at runtime.
    ip_addrs: [net::wire::IpCidr::Ipv6(
        net::wire::Ipv6Cidr::SOLICITED_NODE_PREFIX,
    )],

    neighbor_cache: [None; 8],

    routes_storage: [None; 1],
};

const SCALE: f32 = ((1 << 15) - 1) as f32;

// static ETHERNET_PENDING: AtomicBool = AtomicBool::new(true);

const TCP_RX_BUFFER_SIZE: usize = 8192;
const TCP_TX_BUFFER_SIZE: usize = 8192;

type AFE0 = afe::ProgrammableGainAmplifier<
    hal::gpio::gpiof::PF2<hal::gpio::Output<hal::gpio::PushPull>>,
    hal::gpio::gpiof::PF5<hal::gpio::Output<hal::gpio::PushPull>>,
>;

type AFE1 = afe::ProgrammableGainAmplifier<
    hal::gpio::gpiod::PD14<hal::gpio::Output<hal::gpio::PushPull>>,
    hal::gpio::gpiod::PD15<hal::gpio::Output<hal::gpio::PushPull>>,
>;

macro_rules! route_request {
    ($request:ident,
            readable_attributes: [$($read_attribute:tt: $getter:tt),*],
            modifiable_attributes: [$($write_attribute:tt: $TYPE:ty, $setter:tt),*]) => {
        match $request.req {
            server::AccessRequest::Read => {
                match $request.attribute {
                $(
                    $read_attribute => {
                        #[allow(clippy::redundant_closure_call)]
                        let value = match $getter() {
                            Ok(data) => data,
                            Err(_) => return server::Response::error($request.attribute,
                                                                     "Failed to read attribute"),
                        };

                        let encoded_data: String<U256> = match serde_json_core::to_string(&value) {
                            Ok(data) => data,
                            Err(_) => return server::Response::error($request.attribute,
                                    "Failed to encode attribute value"),
                        };

                        server::Response::success($request.attribute, &encoded_data)
                    },
                 )*
                    _ => server::Response::error($request.attribute, "Unknown attribute")
                }
            },
            server::AccessRequest::Write => {
                match $request.attribute {
                $(
                    $write_attribute => {
                        let new_value = match serde_json_core::from_str::<$TYPE>(&$request.value) {
                            Ok(data) => data,
                            Err(_) => return server::Response::error($request.attribute,
                                    "Failed to decode value"),
                        };

                        #[allow(clippy::redundant_closure_call)]
                        match $setter(new_value) {
                            Ok(_) => server::Response::success($request.attribute, &$request.value),
                            Err(_) => server::Response::error($request.attribute,
                                    "Failed to set attribute"),
                        }
                    }
                 )*
                    _ => server::Response::error($request.attribute, "Unknown attribute")
                }
            }
        }
    }
}

#[rtic::app(device = stm32h7xx_hal::stm32, peripherals = true, monotonic = rtic::cyccnt::CYCCNT)]
const APP: () = {
    struct Resources {
        afes: (AFE0, AFE1),
        adcs: (Adc0Input, Adc1Input),
        dacs: (Dac0Output, Dac1Output),
        input_stamper: digital_input_stamper::InputStamper,

        eeprom_i2c: hal::i2c::I2c<hal::stm32::I2C2>,

        dds_output: Option<DdsOutput>,

        // Note: It appears that rustfmt generates a format that GDB cannot recognize, which
        // results in GDB breakpoints being set improperly.
        #[rustfmt::skip]
        net_interface: net::iface::EthernetInterface<
            'static,
            'static,
            'static,
            ethernet::EthernetDMA<'static>>,
        eth_mac: ethernet::phy::LAN8742A<ethernet::EthernetMAC>,
        mac_addr: net::wire::EthernetAddress,

        pounder: Option<pounder::PounderDevices>,

        pounder_stamper: Option<pounder::timestamp::Timestamper>,

        // Format: iir_state[ch][cascade-no][coeff]
        #[init([[[0.; 5]; IIR_CASCADE_LENGTH]; 2])]
        iir_state: [[iir::IIRState; IIR_CASCADE_LENGTH]; 2],
        #[init([[iir::IIR { ba: [1., 0., 0., 0., 0.], y_offset: 0., y_min: -SCALE - 1., y_max: SCALE }; IIR_CASCADE_LENGTH]; 2])]
        iir_ch: [[iir::IIR; IIR_CASCADE_LENGTH]; 2],
    }

    #[init]
    fn init(c: init::Context) -> init::LateResources {
        let dp = c.device;
        let mut cp = c.core;

        let pwr = dp.PWR.constrain();
        let vos = pwr.freeze();

        // Enable SRAM3 for the ethernet descriptor ring.
        dp.RCC.ahb2enr.modify(|_, w| w.sram3en().set_bit());

        // Clear reset flags.
        dp.RCC.rsr.write(|w| w.rmvf().set_bit());

        // Select the PLLs for SPI.
        dp.RCC
            .d2ccip1r
            .modify(|_, w| w.spi123sel().pll2_p().spi45sel().pll2_q());

        let rcc = dp.RCC.constrain();
        let ccdr = rcc
            .use_hse(8.mhz())
            .sysclk(400.mhz())
            .hclk(200.mhz())
            .per_ck(100.mhz())
            .pll2_p_ck(100.mhz())
            .pll2_q_ck(100.mhz())
            .freeze(vos, &dp.SYSCFG);

        init_log();

        let mut delay = hal::delay::Delay::new(cp.SYST, ccdr.clocks);

        let gpioa = dp.GPIOA.split(ccdr.peripheral.GPIOA);
        let gpiob = dp.GPIOB.split(ccdr.peripheral.GPIOB);
        let gpioc = dp.GPIOC.split(ccdr.peripheral.GPIOC);
        let gpiod = dp.GPIOD.split(ccdr.peripheral.GPIOD);
        let gpioe = dp.GPIOE.split(ccdr.peripheral.GPIOE);
        let gpiof = dp.GPIOF.split(ccdr.peripheral.GPIOF);
        let mut gpiog = dp.GPIOG.split(ccdr.peripheral.GPIOG);

        let afe0 = {
            let a0_pin = gpiof.pf2.into_push_pull_output();
            let a1_pin = gpiof.pf5.into_push_pull_output();
            afe::ProgrammableGainAmplifier::new(a0_pin, a1_pin)
        };

        let afe1 = {
            let a0_pin = gpiod.pd14.into_push_pull_output();
            let a1_pin = gpiod.pd15.into_push_pull_output();
            afe::ProgrammableGainAmplifier::new(a0_pin, a1_pin)
        };

        let dma_streams =
            hal::dma::dma::StreamsTuple::new(dp.DMA1, ccdr.peripheral.DMA1);

        // Configure timer 2 to trigger conversions for the ADC
        let mut sampling_timer = {
            // The timer frequency is manually adjusted below, so the 1KHz setting here is a
            // dont-care.
            let mut timer2 =
                dp.TIM2.timer(1.khz(), ccdr.peripheral.TIM2, &ccdr.clocks);

            // Configure the timer to count at the designed tick rate. We will manually set the
            // period below.
            timer2.pause();
            timer2.reset_counter();
            timer2.set_tick_freq(design_parameters::TIMER_FREQUENCY);

            let mut sampling_timer = timers::SamplingTimer::new(timer2);
            sampling_timer.set_period_ticks((ADC_SAMPLE_TICKS - 1) as u32);

            // The sampling timer is used as the master timer for the shadow-sampling timer. Thus,
            // it generates a trigger whenever it is enabled.

            sampling_timer
        };

        let mut shadow_sampling_timer = {
            // The timer frequency is manually adjusted below, so the 1KHz setting here is a
            // dont-care.
            let mut timer3 =
                dp.TIM3.timer(1.khz(), ccdr.peripheral.TIM3, &ccdr.clocks);

            // Configure the timer to count at the designed tick rate. We will manually set the
            // period below.
            timer3.pause();
            timer3.reset_counter();
            timer3.set_tick_freq(design_parameters::TIMER_FREQUENCY);

            let mut shadow_sampling_timer =
                timers::ShadowSamplingTimer::new(timer3);
            shadow_sampling_timer.set_period_ticks(ADC_SAMPLE_TICKS - 1);

            // The shadow sampling timer is a slave-mode timer to the sampling timer. It should
            // always be in-sync - thus, we configure it to operate in slave mode using "Trigger
            // mode".
            // For TIM3, TIM2 can be made the internal trigger connection using ITR1. Thus, the
            // SamplingTimer start now gates the start of the ShadowSamplingTimer.
            shadow_sampling_timer.set_slave_mode(
                timers::TriggerSource::Trigger1,
                timers::SlaveMode::Trigger,
            );

            shadow_sampling_timer
        };

        let sampling_timer_channels = sampling_timer.channels();
        let shadow_sampling_timer_channels = shadow_sampling_timer.channels();

        let mut timestamp_timer = {
            // The timer frequency is manually adjusted below, so the 1KHz setting here is a
            // dont-care.
            let mut timer5 =
                dp.TIM5.timer(1.khz(), ccdr.peripheral.TIM5, &ccdr.clocks);

            // Configure the timer to count at the designed tick rate. We will manually set the
            // period below.
            timer5.pause();
            timer5.set_tick_freq(design_parameters::TIMER_FREQUENCY);

            // The time stamp timer must run at exactly a multiple of the sample timer based on the
            // batch size. To accomodate this, we manually set the prescaler identical to the sample
            // timer, but use a period that is longer.
            let mut timer = timers::TimestampTimer::new(timer5);

            let period =
                digital_input_stamper::calculate_timestamp_timer_period();
            timer.set_period_ticks(period);

            timer
        };

        let timestamp_timer_channels = timestamp_timer.channels();

        // Configure the SPI interfaces to the ADCs and DACs.
        let adcs = {
            let adc0 = {
                let spi_miso = gpiob
                    .pb14
                    .into_alternate_af5()
                    .set_speed(hal::gpio::Speed::VeryHigh);
                let spi_sck = gpiob
                    .pb10
                    .into_alternate_af5()
                    .set_speed(hal::gpio::Speed::VeryHigh);
                let _spi_nss = gpiob
                    .pb9
                    .into_alternate_af5()
                    .set_speed(hal::gpio::Speed::VeryHigh);

                let config = hal::spi::Config::new(hal::spi::Mode {
                    polarity: hal::spi::Polarity::IdleHigh,
                    phase: hal::spi::Phase::CaptureOnSecondTransition,
                })
                .manage_cs()
                .suspend_when_inactive()
                .communication_mode(hal::spi::CommunicationMode::Receiver)
                .cs_delay(design_parameters::ADC_SETUP_TIME);

                let spi: hal::spi::Spi<_, _, u16> = dp.SPI2.spi(
                    (spi_sck, spi_miso, hal::spi::NoMosi),
                    config,
                    design_parameters::ADC_DAC_SCK_MAX,
                    ccdr.peripheral.SPI2,
                    &ccdr.clocks,
                );

                Adc0Input::new(
                    spi,
                    dma_streams.0,
                    dma_streams.1,
                    dma_streams.2,
                    sampling_timer_channels.ch1,
                    shadow_sampling_timer_channels.ch1,
                )
            };

            let adc1 = {
                let spi_miso = gpiob
                    .pb4
                    .into_alternate_af6()
                    .set_speed(hal::gpio::Speed::VeryHigh);
                let spi_sck = gpioc
                    .pc10
                    .into_alternate_af6()
                    .set_speed(hal::gpio::Speed::VeryHigh);
                let _spi_nss = gpioa
                    .pa15
                    .into_alternate_af6()
                    .set_speed(hal::gpio::Speed::VeryHigh);

                let config = hal::spi::Config::new(hal::spi::Mode {
                    polarity: hal::spi::Polarity::IdleHigh,
                    phase: hal::spi::Phase::CaptureOnSecondTransition,
                })
                .manage_cs()
                .suspend_when_inactive()
                .communication_mode(hal::spi::CommunicationMode::Receiver)
                .cs_delay(design_parameters::ADC_SETUP_TIME);

                let spi: hal::spi::Spi<_, _, u16> = dp.SPI3.spi(
                    (spi_sck, spi_miso, hal::spi::NoMosi),
                    config,
                    design_parameters::ADC_DAC_SCK_MAX,
                    ccdr.peripheral.SPI3,
                    &ccdr.clocks,
                );

                Adc1Input::new(
                    spi,
                    dma_streams.3,
                    dma_streams.4,
                    dma_streams.5,
                    sampling_timer_channels.ch2,
                    shadow_sampling_timer_channels.ch2,
                )
            };

            (adc0, adc1)
        };

        let dacs = {
            let _dac_clr_n =
                gpioe.pe12.into_push_pull_output().set_high().unwrap();
            let _dac0_ldac_n =
                gpioe.pe11.into_push_pull_output().set_low().unwrap();
            let _dac1_ldac_n =
                gpioe.pe15.into_push_pull_output().set_low().unwrap();

            let dac0_spi = {
                let spi_miso = gpioe
                    .pe5
                    .into_alternate_af5()
                    .set_speed(hal::gpio::Speed::VeryHigh);
                let spi_sck = gpioe
                    .pe2
                    .into_alternate_af5()
                    .set_speed(hal::gpio::Speed::VeryHigh);
                let _spi_nss = gpioe
                    .pe4
                    .into_alternate_af5()
                    .set_speed(hal::gpio::Speed::VeryHigh);

                let config = hal::spi::Config::new(hal::spi::Mode {
                    polarity: hal::spi::Polarity::IdleHigh,
                    phase: hal::spi::Phase::CaptureOnSecondTransition,
                })
                .manage_cs()
                .suspend_when_inactive()
                .communication_mode(hal::spi::CommunicationMode::Transmitter)
                .swap_mosi_miso();

                dp.SPI4.spi(
                    (spi_sck, spi_miso, hal::spi::NoMosi),
                    config,
                    design_parameters::ADC_DAC_SCK_MAX,
                    ccdr.peripheral.SPI4,
                    &ccdr.clocks,
                )
            };

            let dac1_spi = {
                let spi_miso = gpiof
                    .pf8
                    .into_alternate_af5()
                    .set_speed(hal::gpio::Speed::VeryHigh);
                let spi_sck = gpiof
                    .pf7
                    .into_alternate_af5()
                    .set_speed(hal::gpio::Speed::VeryHigh);
                let _spi_nss = gpiof
                    .pf6
                    .into_alternate_af5()
                    .set_speed(hal::gpio::Speed::VeryHigh);

                let config = hal::spi::Config::new(hal::spi::Mode {
                    polarity: hal::spi::Polarity::IdleHigh,
                    phase: hal::spi::Phase::CaptureOnSecondTransition,
                })
                .manage_cs()
                .communication_mode(hal::spi::CommunicationMode::Transmitter)
                .suspend_when_inactive()
                .swap_mosi_miso();

                dp.SPI5.spi(
                    (spi_sck, spi_miso, hal::spi::NoMosi),
                    config,
                    design_parameters::ADC_DAC_SCK_MAX,
                    ccdr.peripheral.SPI5,
                    &ccdr.clocks,
                )
            };

            let dac0 = Dac0Output::new(
                dac0_spi,
                dma_streams.6,
                sampling_timer_channels.ch3,
            );
            let dac1 = Dac1Output::new(
                dac1_spi,
                dma_streams.7,
                sampling_timer_channels.ch4,
            );
            (dac0, dac1)
        };

        let mut fp_led_0 = gpiod.pd5.into_push_pull_output();
        let mut fp_led_1 = gpiod.pd6.into_push_pull_output();
        let mut fp_led_2 = gpiog.pg4.into_push_pull_output();
        let mut fp_led_3 = gpiod.pd12.into_push_pull_output();

        fp_led_0.set_low().unwrap();
        fp_led_1.set_low().unwrap();
        fp_led_2.set_low().unwrap();
        fp_led_3.set_low().unwrap();

        // Measure the Pounder PGOOD output to detect if pounder is present on Stabilizer.
        let pounder_pgood = gpiob.pb13.into_pull_down_input();
        delay.delay_ms(2u8);
        let (pounder_devices, dds_output) = if pounder_pgood.is_high().unwrap()
        {
            let ad9959 = {
                let qspi_interface = {
                    // Instantiate the QUADSPI pins and peripheral interface.
                    let qspi_pins = {
                        let _qspi_ncs = gpioc
                            .pc11
                            .into_alternate_af9()
                            .set_speed(hal::gpio::Speed::VeryHigh);

                        let clk = gpiob
                            .pb2
                            .into_alternate_af9()
                            .set_speed(hal::gpio::Speed::VeryHigh);
                        let io0 = gpioe
                            .pe7
                            .into_alternate_af10()
                            .set_speed(hal::gpio::Speed::VeryHigh);
                        let io1 = gpioe
                            .pe8
                            .into_alternate_af10()
                            .set_speed(hal::gpio::Speed::VeryHigh);
                        let io2 = gpioe
                            .pe9
                            .into_alternate_af10()
                            .set_speed(hal::gpio::Speed::VeryHigh);
                        let io3 = gpioe
                            .pe10
                            .into_alternate_af10()
                            .set_speed(hal::gpio::Speed::VeryHigh);

                        (clk, io0, io1, io2, io3)
                    };

                    let qspi = hal::qspi::Qspi::bank2(
                        dp.QUADSPI,
                        qspi_pins,
                        design_parameters::POUNDER_QSPI_FREQUENCY,
                        &ccdr.clocks,
                        ccdr.peripheral.QSPI,
                    );

                    pounder::QspiInterface::new(qspi).unwrap()
                };

                #[cfg(feature = "pounder_v1_1")]
                let reset_pin = gpiog.pg6.into_push_pull_output();
                #[cfg(not(feature = "pounder_v1_1"))]
                let reset_pin = gpioa.pa0.into_push_pull_output();

                let mut io_update = gpiog.pg7.into_push_pull_output();

                let ref_clk: hal::time::Hertz =
                    design_parameters::DDS_REF_CLK.into();

                let ad9959 = ad9959::Ad9959::new(
                    qspi_interface,
                    reset_pin,
                    &mut io_update,
                    &mut delay,
                    ad9959::Mode::FourBitSerial,
                    ref_clk.0 as f32,
                    design_parameters::DDS_MULTIPLIER,
                )
                .unwrap();

                // Return IO_Update
                gpiog.pg7 = io_update.into_analog();

                ad9959
            };

            let io_expander = {
                let sda = gpiob.pb7.into_alternate_af4().set_open_drain();
                let scl = gpiob.pb8.into_alternate_af4().set_open_drain();
                let i2c1 = dp.I2C1.i2c(
                    (scl, sda),
                    100.khz(),
                    ccdr.peripheral.I2C1,
                    &ccdr.clocks,
                );
                mcp23017::MCP23017::default(i2c1).unwrap()
            };

            let spi = {
                let spi_mosi = gpiod
                    .pd7
                    .into_alternate_af5()
                    .set_speed(hal::gpio::Speed::VeryHigh);
                let spi_miso = gpioa
                    .pa6
                    .into_alternate_af5()
                    .set_speed(hal::gpio::Speed::VeryHigh);
                let spi_sck = gpiog
                    .pg11
                    .into_alternate_af5()
                    .set_speed(hal::gpio::Speed::VeryHigh);

                let config = hal::spi::Config::new(hal::spi::Mode {
                    polarity: hal::spi::Polarity::IdleHigh,
                    phase: hal::spi::Phase::CaptureOnSecondTransition,
                });

                // The maximum frequency of this SPI must be limited due to capacitance on the MISO
                // line causing a long RC decay.
                dp.SPI1.spi(
                    (spi_sck, spi_miso, spi_mosi),
                    config,
                    5.mhz(),
                    ccdr.peripheral.SPI1,
                    &ccdr.clocks,
                )
            };

            let (adc1, adc2) = {
                let (mut adc1, mut adc2) = hal::adc::adc12(
                    dp.ADC1,
                    dp.ADC2,
                    &mut delay,
                    ccdr.peripheral.ADC12,
                    &ccdr.clocks,
                );

                let adc1 = {
                    adc1.calibrate();
                    adc1.enable()
                };

                let adc2 = {
                    adc2.calibrate();
                    adc2.enable()
                };

                (adc1, adc2)
            };

            let adc1_in_p = gpiof.pf11.into_analog();
            let adc2_in_p = gpiof.pf14.into_analog();

            let pounder_devices = pounder::PounderDevices::new(
                io_expander,
                spi,
                adc1,
                adc2,
                adc1_in_p,
                adc2_in_p,
            )
            .unwrap();

            let dds_output = {
                let io_update_trigger = {
                    let _io_update = gpiog
                        .pg7
                        .into_alternate_af2()
                        .set_speed(hal::gpio::Speed::VeryHigh);

                    // Configure the IO_Update signal for the DDS.
                    let mut hrtimer = hrtimer::HighResTimerE::new(
                        dp.HRTIM_TIME,
                        dp.HRTIM_MASTER,
                        dp.HRTIM_COMMON,
                        ccdr.clocks,
                        ccdr.peripheral.HRTIM,
                    );

                    // IO_Update occurs after a fixed delay from the QSPI write. Note that the timer
                    // is triggered after the QSPI write, which can take approximately 120nS, so
                    // there is additional margin.
                    hrtimer.configure_single_shot(
                        hrtimer::Channel::Two,
                        design_parameters::POUNDER_IO_UPDATE_DURATION,
                        design_parameters::POUNDER_IO_UPDATE_DELAY,
                    );

                    // Ensure that we have enough time for an IO-update every sample.
                    let sample_frequency = {
                        let timer_frequency: hal::time::Hertz =
                            design_parameters::TIMER_FREQUENCY.into();
                        timer_frequency.0 as f32 / ADC_SAMPLE_TICKS as f32
                    };

                    let sample_period = 1.0 / sample_frequency;
                    assert!(
                        sample_period
                            > design_parameters::POUNDER_IO_UPDATE_DELAY
                    );

                    hrtimer
                };

                let (qspi, config) = ad9959.freeze();
                DdsOutput::new(qspi, io_update_trigger, config)
            };

            (Some(pounder_devices), Some(dds_output))
        } else {
            (None, None)
        };

        let mut eeprom_i2c = {
            let sda = gpiof.pf0.into_alternate_af4().set_open_drain();
            let scl = gpiof.pf1.into_alternate_af4().set_open_drain();
            dp.I2C2.i2c(
                (scl, sda),
                100.khz(),
                ccdr.peripheral.I2C2,
                &ccdr.clocks,
            )
        };

        // Configure ethernet pins.
        {
            // Reset the PHY before configuring pins.
            let mut eth_phy_nrst = gpioe.pe3.into_push_pull_output();
            eth_phy_nrst.set_low().unwrap();
            delay.delay_us(200u8);
            eth_phy_nrst.set_high().unwrap();
            let _rmii_ref_clk = gpioa
                .pa1
                .into_alternate_af11()
                .set_speed(hal::gpio::Speed::VeryHigh);
            let _rmii_mdio = gpioa
                .pa2
                .into_alternate_af11()
                .set_speed(hal::gpio::Speed::VeryHigh);
            let _rmii_mdc = gpioc
                .pc1
                .into_alternate_af11()
                .set_speed(hal::gpio::Speed::VeryHigh);
            let _rmii_crs_dv = gpioa
                .pa7
                .into_alternate_af11()
                .set_speed(hal::gpio::Speed::VeryHigh);
            let _rmii_rxd0 = gpioc
                .pc4
                .into_alternate_af11()
                .set_speed(hal::gpio::Speed::VeryHigh);
            let _rmii_rxd1 = gpioc
                .pc5
                .into_alternate_af11()
                .set_speed(hal::gpio::Speed::VeryHigh);
            let _rmii_tx_en = gpiob
                .pb11
                .into_alternate_af11()
                .set_speed(hal::gpio::Speed::VeryHigh);
            let _rmii_txd0 = gpiob
                .pb12
                .into_alternate_af11()
                .set_speed(hal::gpio::Speed::VeryHigh);
            let _rmii_txd1 = gpiog
                .pg14
                .into_alternate_af11()
                .set_speed(hal::gpio::Speed::VeryHigh);
        }

        let mac_addr = match eeprom::read_eui48(&mut eeprom_i2c) {
            Err(_) => {
                info!("Could not read EEPROM, using default MAC address");
                net::wire::EthernetAddress([0x10, 0xE2, 0xD5, 0x00, 0x03, 0x00])
            }
            Ok(raw_mac) => net::wire::EthernetAddress(raw_mac),
        };

        let (network_interface, eth_mac) = {
            // Configure the ethernet controller
            let (eth_dma, eth_mac) = unsafe {
                ethernet::new_unchecked(
                    dp.ETHERNET_MAC,
                    dp.ETHERNET_MTL,
                    dp.ETHERNET_DMA,
                    &mut DES_RING,
                    mac_addr,
                    ccdr.peripheral.ETH1MAC,
                    &ccdr.clocks,
                )
            };

            // Reset and initialize the ethernet phy.
            let mut lan8742a =
                ethernet::phy::LAN8742A::new(eth_mac.set_phy_addr(0));
            lan8742a.phy_reset();
            lan8742a.phy_init();

            unsafe { ethernet::enable_interrupt() };

            let store = unsafe { &mut NET_STORE };

            store.ip_addrs[0] = net::wire::IpCidr::new(
                net::wire::IpAddress::v4(10, 0, 16, 99),
                24,
            );

            let default_v4_gw = Ipv4Address::new(10, 0, 16, 1);
            let mut routes = Routes::new(&mut store.routes_storage[..]);
            routes.add_default_ipv4_route(default_v4_gw).unwrap();

            let neighbor_cache =
                net::iface::NeighborCache::new(&mut store.neighbor_cache[..]);

            let interface = net::iface::EthernetInterfaceBuilder::new(eth_dma)
                .ethernet_addr(mac_addr)
                .neighbor_cache(neighbor_cache)
                .ip_addrs(&mut store.ip_addrs[..])
                .routes(routes)
                .finalize();

            (interface, lan8742a)
        };

        cp.SCB.enable_icache();

        // info!("Version {} {}", build_info::PKG_VERSION, build_info::GIT_VERSION.unwrap());
        // info!("Built on {}", build_info::BUILT_TIME_UTC);
        // info!("{} {}", build_info::RUSTC_VERSION, build_info::TARGET);

        // Utilize the cycle counter for RTIC scheduling.
        cp.DWT.enable_cycle_counter();

        let mut input_stamper = {
            let trigger = gpioa.pa3.into_alternate_af2();
            digital_input_stamper::InputStamper::new(
                trigger,
                timestamp_timer_channels.ch4,
            )
        };

        #[cfg(feature = "pounder_v1_1")]
        let pounder_stamper = {
            let dma2_streams =
                hal::dma::dma::StreamsTuple::new(dp.DMA2, ccdr.peripheral.DMA2);

            let etr_pin = gpioa.pa0.into_alternate_af3();

            // The frequency in the constructor is dont-care, as we will modify the period + clock
            // source manually below.
            let tim8 =
                dp.TIM8.timer(1.khz(), ccdr.peripheral.TIM8, &ccdr.clocks);
            let mut timestamp_timer = timers::PounderTimestampTimer::new(tim8);

            // Pounder is configured to generate a 500MHz reference clock, so a 125MHz sync-clock is
            // output. As a result, dividing the 125MHz sync-clk provides a 31.25MHz tick rate for
            // the timestamp timer. 31.25MHz corresponds with a 32ns tick rate.
            timestamp_timer.set_external_clock(timers::Prescaler::Div4);
            timestamp_timer.start();

            // We want the pounder timestamp timer to overflow once per batch.
            let tick_ratio = {
                let sync_clk_mhz: f32 = design_parameters::DDS_SYSTEM_CLK.0
                    as f32
                    / design_parameters::DDS_SYNC_CLK_DIV as f32;
                sync_clk_mhz / design_parameters::TIMER_FREQUENCY.0 as f32
            };

            let period = (tick_ratio
                * ADC_SAMPLE_TICKS as f32
                * SAMPLE_BUFFER_SIZE as f32) as u32
                / 4;
            timestamp_timer.set_period_ticks((period - 1).try_into().unwrap());
            let tim8_channels = timestamp_timer.channels();

            let stamper = pounder::timestamp::Timestamper::new(
                timestamp_timer,
                dma2_streams.0,
                tim8_channels.ch1,
                &mut sampling_timer,
                etr_pin,
            );

            Some(stamper)
        };

        #[cfg(not(feature = "pounder_v1_1"))]
        let pounder_stamper = None;

        // Start sampling ADCs.
        sampling_timer.start();
        timestamp_timer.start();
        input_stamper.start();

        init::LateResources {
            afes: (afe0, afe1),

            adcs,
            dacs,
            input_stamper,
            dds_output,
            pounder: pounder_devices,
            pounder_stamper,

            eeprom_i2c,
            net_interface: network_interface,
            eth_mac,
            mac_addr,
        }
    }

<<<<<<< HEAD
    /// Main DSP processing routine for Stabilizer.
    ///
    /// # Note
    /// Processing time for the DSP application code is bounded by the following constraints:
    ///
    /// DSP application code starts after the ADC has generated a batch of samples and must be
    /// completed by the time the next batch of ADC samples has been acquired (plus the FIFO buffer
    /// time). If this constraint is not met, firmware will panic due to an ADC input overrun.
    ///
    /// The DSP application code must also fill out the next DAC output buffer in time such that the
    /// DAC can switch to it when it has completed the current buffer. If this constraint is not met
    /// it's possible that old DAC codes will be generated on the output and the output samples will
    /// be delayed by 1 batch.
    ///
    /// Because the ADC and DAC operate at the same rate, these two constraints actually implement
    /// the same time bounds, meeting one also means the other is also met.
    #[task(binds=DMA1_STR3, resources=[adcs, dacs, iir_state, iir_ch, dds_output, input_stamper], priority=2)]
=======
    #[task(binds=DMA1_STR4, resources=[pounder_stamper, adcs, dacs, iir_state, iir_ch, dds_output, input_stamper], priority=2)]
>>>>>>> 6b170c25
    fn process(c: process::Context) {
        if let Some(stamper) = c.resources.pounder_stamper {
            let pounder_timestamps = stamper.acquire_buffer();
            info!("{:?}", pounder_timestamps);
        }

        let adc_samples = [
            c.resources.adcs.0.acquire_buffer(),
            c.resources.adcs.1.acquire_buffer(),
        ];

        let dac_samples = [
            c.resources.dacs.0.acquire_buffer(),
            c.resources.dacs.1.acquire_buffer(),
        ];

        let _timestamp = c.resources.input_stamper.latest_timestamp();

        for channel in 0..adc_samples.len() {
            for sample in 0..adc_samples[0].len() {
                let x = f32::from(adc_samples[channel][sample] as i16);
                let mut y = x;
                for i in 0..c.resources.iir_state[channel].len() {
                    y = c.resources.iir_ch[channel][i]
                        .update(&mut c.resources.iir_state[channel][i], y);
                }
                // Note(unsafe): The filter limits ensure that the value is in range.
                // The truncation introduces 1/2 LSB distortion.
                let y = unsafe { y.to_int_unchecked::<i16>() };
                // Convert to DAC code
                dac_samples[channel][sample] = y as u16 ^ 0x8000;
            }
        }

        if let Some(dds_output) = c.resources.dds_output {
            let builder = dds_output.builder().update_channels(
                &[pounder::Channel::Out0.into()],
                Some(u32::MAX / 4),
                None,
                None,
            );

            builder.write_profile();
        }
    }

    #[idle(resources=[net_interface, pounder, mac_addr, eth_mac, iir_state, iir_ch, afes])]
    fn idle(mut c: idle::Context) -> ! {
        let mut socket_set_entries: [_; 8] = Default::default();
        let mut sockets =
            net::socket::SocketSet::new(&mut socket_set_entries[..]);

        let mut rx_storage = [0; TCP_RX_BUFFER_SIZE];
        let mut tx_storage = [0; TCP_TX_BUFFER_SIZE];
        let tcp_handle = {
            let tcp_rx_buffer =
                net::socket::TcpSocketBuffer::new(&mut rx_storage[..]);
            let tcp_tx_buffer =
                net::socket::TcpSocketBuffer::new(&mut tx_storage[..]);
            let tcp_socket =
                net::socket::TcpSocket::new(tcp_rx_buffer, tcp_tx_buffer);
            sockets.add(tcp_socket)
        };

        let mut server = server::Server::new();

        let mut time = 0u32;
        let mut next_ms = Instant::now();

        // TODO: Replace with reference to CPU clock from CCDR.
        next_ms += 400_000.cycles();

        loop {
            let tick = Instant::now() > next_ms;

            if tick {
                next_ms += 400_000.cycles();
                time += 1;
            }

            {
                let socket =
                    &mut *sockets.get::<net::socket::TcpSocket>(tcp_handle);
                if socket.state() == net::socket::TcpState::CloseWait {
                    socket.close();
                } else if !(socket.is_open() || socket.is_listening()) {
                    socket
                        .listen(1235)
                        .unwrap_or_else(|e| warn!("TCP listen error: {:?}", e));
                } else {
                    server.poll(socket, |req| {
                        info!("Got request: {:?}", req);
                        route_request!(req,
                            readable_attributes: [
                                "stabilizer/iir/state": (|| {
                                    let state = c.resources.iir_state.lock(|iir_state|
                                        server::Status {
                                            t: time,
                                            x0: iir_state[0][0][0],
                                            y0: iir_state[0][0][2],
                                            x1: iir_state[1][0][0],
                                            y1: iir_state[1][0][2],
                                    });

                                    Ok::<server::Status, ()>(state)
                                }),
                                // "_b" means cascades 2nd IIR
                                "stabilizer/iir_b/state": (|| {
                                    let state = c.resources.iir_state.lock(|iir_state|
                                        server::Status {
                                            t: time,
                                            x0: iir_state[0][IIR_CASCADE_LENGTH-1][0],
                                            y0: iir_state[0][IIR_CASCADE_LENGTH-1][2],
                                            x1: iir_state[1][IIR_CASCADE_LENGTH-1][0],
                                            y1: iir_state[1][IIR_CASCADE_LENGTH-1][2],
                                    });

                                    Ok::<server::Status, ()>(state)
                                }),
                                "stabilizer/afe0/gain": (|| c.resources.afes.0.get_gain()),
                                "stabilizer/afe1/gain": (|| c.resources.afes.1.get_gain())
                            ],

                            modifiable_attributes: [
                                "stabilizer/iir0/state": server::IirRequest, (|req: server::IirRequest| {
                                    c.resources.iir_ch.lock(|iir_ch| {
                                        if req.channel > 1 {
                                            return Err(());
                                        }

                                        iir_ch[req.channel as usize][0] = req.iir;

                                        Ok::<server::IirRequest, ()>(req)
                                    })
                                }),
                                "stabilizer/iir1/state": server::IirRequest, (|req: server::IirRequest| {
                                    c.resources.iir_ch.lock(|iir_ch| {
                                        if req.channel > 1 {
                                            return Err(());
                                        }

                                        iir_ch[req.channel as usize][0] = req.iir;

                                        Ok::<server::IirRequest, ()>(req)
                                    })
                                }),
                                "stabilizer/iir_b0/state": server::IirRequest, (|req: server::IirRequest| {
                                    c.resources.iir_ch.lock(|iir_ch| {
                                        if req.channel > 1 {
                                            return Err(());
                                        }

                                        iir_ch[req.channel as usize][IIR_CASCADE_LENGTH-1] = req.iir;

                                        Ok::<server::IirRequest, ()>(req)
                                    })
                                }),
                                "stabilizer/iir_b1/state": server::IirRequest,(|req: server::IirRequest| {
                                    c.resources.iir_ch.lock(|iir_ch| {
                                        if req.channel > 1 {
                                            return Err(());
                                        }

                                        iir_ch[req.channel as usize][IIR_CASCADE_LENGTH-1] = req.iir;

                                        Ok::<server::IirRequest, ()>(req)
                                    })
                                }),
                                "stabilizer/afe0/gain": afe::Gain, (|gain| {
                                    c.resources.afes.0.set_gain(gain);
                                    Ok::<(), ()>(())
                                }),
                                "stabilizer/afe1/gain": afe::Gain, (|gain| {
                                    c.resources.afes.1.set_gain(gain);
                                    Ok::<(), ()>(())
                                })
                            ]
                        )
                    });
                }
            }

            let sleep = match c.resources.net_interface.poll(
                &mut sockets,
                net::time::Instant::from_millis(time as i64),
            ) {
                Ok(changed) => !changed,
                Err(net::Error::Unrecognized) => true,
                Err(e) => {
                    info!("iface poll error: {:?}", e);
                    true
                }
            };

            if sleep {
                cortex_m::asm::wfi();
            }
        }
    }

    #[task(binds = ETH, priority = 1)]
    fn eth(_: eth::Context) {
        unsafe { ethernet::interrupt_handler() }
    }

    #[task(binds = SPI2, priority = 3)]
    fn spi2(_: spi2::Context) {
        panic!("ADC0 input overrun");
    }

    #[task(binds = SPI3, priority = 3)]
    fn spi3(_: spi3::Context) {
        panic!("ADC0 input overrun");
    }

    #[task(binds = SPI4, priority = 3)]
    fn spi4(_: spi4::Context) {
        panic!("DAC0 output error");
    }

    #[task(binds = SPI5, priority = 3)]
    fn spi5(_: spi5::Context) {
        panic!("DAC1 output error");
    }

    extern "C" {
        // hw interrupt handlers for RTIC to use for scheduling tasks
        // one per priority
        fn DCMI();
        fn JPEG();
        fn SDMMC();
    }
};

#[exception]
fn HardFault(ef: &cortex_m_rt::ExceptionFrame) -> ! {
    panic!("HardFault at {:#?}", ef);
}

#[exception]
fn DefaultHandler(irqn: i16) {
    panic!("Unhandled exception (IRQn = {})", irqn);
}<|MERGE_RESOLUTION|>--- conflicted
+++ resolved
@@ -949,7 +949,6 @@
         }
     }
 
-<<<<<<< HEAD
     /// Main DSP processing routine for Stabilizer.
     ///
     /// # Note
@@ -966,10 +965,7 @@
     ///
     /// Because the ADC and DAC operate at the same rate, these two constraints actually implement
     /// the same time bounds, meeting one also means the other is also met.
-    #[task(binds=DMA1_STR3, resources=[adcs, dacs, iir_state, iir_ch, dds_output, input_stamper], priority=2)]
-=======
     #[task(binds=DMA1_STR4, resources=[pounder_stamper, adcs, dacs, iir_state, iir_ch, dds_output, input_stamper], priority=2)]
->>>>>>> 6b170c25
     fn process(c: process::Context) {
         if let Some(stamper) = c.resources.pounder_stamper {
             let pounder_timestamps = stamper.acquire_buffer();
