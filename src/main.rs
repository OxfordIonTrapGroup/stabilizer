--- conflicted
+++ resolved
@@ -736,7 +736,7 @@
 
         // c.schedule.tick(Instant::now()).unwrap();
 
-<<<<<<< HEAD
+
         rcc.apb1lenr.modify(|_, w| w.spi3en().set_bit());
         let spi3 = dp.SPI3;
         spi3_setup(&spi3);
@@ -746,7 +746,7 @@
         unsafe { ptr::write_volatile(txdr, d) };
 
         // idea for server integration: if changed spawn interrupt
-=======
+
         // enable cpu_dac clock
         rcc.apb1lenr.modify(|_, w| w.dac12en().set_bit());
         rcc.apb1lenr.read().bits();
@@ -761,7 +761,7 @@
         let dac1_out = cpu_dacx.dor1.read().dacc1dor().bits();
         let dac2_out = cpu_dacx.dor2.read().dacc2dor().bits();
         info!("dor1:2 {:x}:{:x}", dac1_out, dac2_out);
->>>>>>> 0b6d4e5d
+
 
 
         init::LateResources {
