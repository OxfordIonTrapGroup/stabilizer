--- conflicted
+++ resolved
@@ -110,12 +110,58 @@
         metadata.level() <= Level::Info
     }
 
-<<<<<<< HEAD
     fn log(&self, record: &Record) {
         let mut writer = UartWriter{};
         writer.write_fmt(format_args!("{} - {}\n", record.level(), record.args())).ok();
     }
-=======
+
+    fn flush(&self) {}
+}
+
+// Pull in build information (from `built` crate)
+mod build_info {
+    #![allow(dead_code)]
+    // include!(concat!(env!("OUT_DIR"), "/built.rs"));
+}
+
+fn pwr_setup(pwr: &pac::PWR) {
+    // go to VOS1 voltage scale for high perf
+    pwr.cr3.write(|w|
+        w.scuen().set_bit()
+         .ldoen().set_bit()
+         .bypass().clear_bit()
+    );
+    while pwr.csr1.read().actvosrdy().bit_is_clear() {}
+    pwr.d3cr.write(|w| unsafe { w.vos().bits(0b11) });  // vos1
+    while pwr.d3cr.read().vosrdy().bit_is_clear() {}
+}
+
+fn rcc_reset(rcc: &pac::RCC) {
+    // Reset all peripherals
+    rcc.ahb1rstr.write(|w| unsafe { w.bits(0xFFFF_FFFF) });
+    rcc.ahb1rstr.write(|w| unsafe { w.bits(0)});
+    rcc.apb1lrstr.write(|w| unsafe { w.bits(0xFFFF_FFFF) });
+    rcc.apb1lrstr.write(|w| unsafe { w.bits(0)});
+    rcc.apb1hrstr.write(|w| unsafe { w.bits(0xFFFF_FFFF) });
+    rcc.apb1hrstr.write(|w| unsafe { w.bits(0)});
+
+    rcc.ahb2rstr.write(|w| unsafe { w.bits(0xFFFF_FFFF) });
+    rcc.ahb2rstr.write(|w| unsafe { w.bits(0)});
+    rcc.apb2rstr.write(|w| unsafe { w.bits(0xFFFF_FFFF) });
+    rcc.apb2rstr.write(|w| unsafe { w.bits(0)});
+
+    // do not reset the cpu
+    rcc.ahb3rstr.write(|w| unsafe { w.bits(0x7FFF_FFFF) });
+    rcc.ahb3rstr.write(|w| unsafe { w.bits(0)});
+    rcc.apb3rstr.write(|w| unsafe { w.bits(0xFFFF_FFFF) });
+    rcc.apb3rstr.write(|w| unsafe { w.bits(0)});
+
+    rcc.ahb4rstr.write(|w| unsafe { w.bits(0xFFFF_FFFF) });
+    rcc.ahb4rstr.write(|w| unsafe { w.bits(0)});
+    rcc.apb4rstr.write(|w| unsafe { w.bits(0xFFFF_FFFF) });
+    rcc.apb4rstr.write(|w| unsafe { w.bits(0)});
+}
+
 fn rcc_pll_setup(rcc: &pac::RCC, flash: &pac::FLASH) {
     // Switch to HSI to mess with HSE
     rcc.cr.modify(|_, w| w.hsion().on());
@@ -205,23 +251,19 @@
     // rcc.csr.modify(|_, w| w.lsion().set_bit());
     // while rcc.csr.read().lsirdy().is_not_ready() {}
 }
->>>>>>> 3f29bfaf
-
-    fn flush(&self) {}
-}
-
-<<<<<<< HEAD
-#[cfg(feature = "seriallog")]
-fn init_log() {
-    static mut LOGGER: SerialLog = SerialLog;
-    unsafe {
-    log::set_logger(&LOGGER)
-        .map(|()| log::set_max_level(LevelFilter::Trace)).unwrap();
-    }
-=======
+fn io_compensation_setup(syscfg: &pac::SYSCFG) {
+    syscfg.cccsr.modify(|_, w|
+        w.en().set_bit()
+         .cs().clear_bit()
+         .hslv().clear_bit()
+    );
+    while syscfg.cccsr.read().ready().bit_is_clear() {}
+}
+
+
 fn gpio_setup(gpioa: &pac::GPIOA, gpiob: &pac::GPIOB, gpioc: &pac::GPIOC,
               gpiod: &pac::GPIOD, gpioe: &pac::GPIOE, gpiof: &pac::GPIOF,
-              gpiog: &pac::GPIOG) {
+              gpiog: &pac::GPIOG){
     // FP_LED0 (labelled "L2" on v1.0 front panel)
     gpiod.otyper.modify(|_, w| w.ot5().push_pull());
     gpiod.moder.modify(|_, w| w.moder5().output());
@@ -385,13 +427,6 @@
     gpioa.otyper.modify(|_, w| w.ot15().push_pull());
     gpioa.ospeedr.modify(|_, w| w.ospeedr15().very_high_speed());
     gpioa.afrh.modify(|_, w| w.afr15().af6());
->>>>>>> 3f29bfaf
-}
-
-// Pull in build information (from `built` crate)
-mod build_info {
-    #![allow(dead_code)]
-    // include!(concat!(env!("OUT_DIR"), "/built.rs"));
 }
 
 fn usart3_setup(usart3: &pac::USART3)
@@ -423,8 +458,6 @@
 
 fn usart3_write(byte: u8) {
     let usart3 = unsafe{&*pac::USART3::ptr()};
-
-<<<<<<< HEAD
     loop {
         let isr = usart3.isr.read();
 
@@ -433,7 +466,90 @@
         }
     }
     usart3.tdr.write(|w| unsafe { w.bits(byte as u32)});
-=======
+}
+
+// ADC0
+fn spi1_setup(spi1: &pac::SPI1) {
+    spi1.cfg1.modify(|_, w|
+        w.mbr().div4()
+         .dsize().bits(16 - 1)
+         .fthlv().one_frame()
+    );
+    spi1.cfg2.modify(|_, w|
+        w.afcntr().controlled()
+         .ssom().not_asserted()
+         .ssoe().enabled()
+         .ssiop().active_low()
+         .ssm().disabled()
+         .cpol().idle_high()
+         .cpha().second_edge()
+         .lsbfrst().msbfirst()
+         .master().master()
+         .sp().motorola()
+         .comm().receiver()
+         .ioswp().disabled()
+         .midi().bits(0)
+         .mssi().bits(6)
+    );
+    spi1.cr2.modify(|_, w| w.tsize().bits(1));
+    spi1.cr1.write(|w| w.spe().enabled());
+}
+
+// ADC1
+fn spi5_setup(spi5: &pac::SPI5) {
+    spi5.cfg1.modify(|_, w|
+        w.mbr().div4()
+         .dsize().bits(16 - 1)
+         .fthlv().one_frame()
+    );
+    spi5.cfg2.modify(|_, w|
+        w.afcntr().controlled()
+         .ssom().not_asserted()
+         .ssoe().enabled()
+         .ssiop().active_low()
+         .ssm().disabled()
+         .cpol().idle_high()
+         .cpha().second_edge()
+         .lsbfrst().msbfirst()
+         .master().master()
+         .sp().motorola()
+         .comm().receiver()
+         .ioswp().disabled()
+         .midi().bits(0)
+         .mssi().bits(6)
+    );
+    spi5.cr2.modify(|_, w| w.tsize().bits(1));
+    spi5.cr1.write(|w| w.spe().enabled());
+}
+
+// DAC0
+fn spi2_setup(spi2: &pac::SPI2) {
+    spi2.cfg1.modify(|_, w|
+        w.mbr().div2()
+         .dsize().bits(16 - 1)
+         .fthlv().one_frame()
+    );
+    spi2.cfg2.modify(|_, w|
+        w.afcntr().controlled()
+         .ssom().not_asserted()
+         .ssoe().enabled()
+         .ssiop().active_low()
+         .ssm().disabled()
+         .cpol().idle_low()
+         .cpha().first_edge()
+         .lsbfrst().msbfirst()
+         .master().master()
+         .sp().motorola()
+         .comm().transmitter()
+         .ioswp().disabled()
+         .midi().bits(0)
+         .mssi().bits(0)
+    );
+    spi2.cr2.modify(|_, w| w.tsize().bits(0));
+    spi2.cr1.write(|w| w.spe().enabled());
+    spi2.cr1.modify(|_, w| w.cstart().started());
+}
+
 // DAC1
 fn spi4_setup(spi4: &pac::SPI4) {
     // AD5542
@@ -502,7 +618,54 @@
     tim2.cr1.modify(|_, w|
         w.dir().clear_bit()  // up
          .cen().set_bit());  // enable
->>>>>>> 3f29bfaf
+}
+
+fn dma1_setup(dma1: &pac::DMA1, dmamux1: &pac::DMAMUX1, ma: usize, pa0: usize, pa1: usize) {
+    dma1.st[0].cr.modify(|_, w| w.en().clear_bit());
+    while dma1.st[0].cr.read().en().bit_is_set() {}
+
+    dma1.st[0].par.write(|w| unsafe { w.bits(pa0 as u32) });
+    dma1.st[0].m0ar.write(|w| unsafe { w.bits(ma as u32) });
+    dma1.st[0].ndtr.write(|w| unsafe { w.ndt().bits(1) });
+    dmamux1.ccr[0].modify(|_, w| w.dmareq_id().tim2_up());
+    dma1.st[0].cr.modify(|_, w| unsafe {
+        w.pl().bits(0b01)  // medium
+         .circ().set_bit()  // reload ndtr
+         .msize().bits(0b10)  // 32
+         .minc().clear_bit()
+         .mburst().bits(0b00)
+         .psize().bits(0b10)  // 32
+         .pinc().clear_bit()
+         .pburst().bits(0b00)
+         .dbm().clear_bit()
+         .dir().bits(0b01)  // memory_to_peripheral
+         .pfctrl().clear_bit()  // dma is FC
+    });
+    dma1.st[0].fcr.modify(|_, w| w.dmdis().clear_bit());
+    dma1.st[0].cr.modify(|_, w| w.en().set_bit());
+
+    dma1.st[1].cr.modify(|_, w| w.en().clear_bit());
+    while dma1.st[1].cr.read().en().bit_is_set() {}
+
+    dma1.st[1].par.write(|w| unsafe { w.bits(pa1 as u32) });
+    dma1.st[1].m0ar.write(|w| unsafe { w.bits(ma as u32) });
+    dma1.st[1].ndtr.write(|w| unsafe { w.ndt().bits(1) });
+    dmamux1.ccr[1].modify(|_, w| w.dmareq_id().tim2_up());
+    dma1.st[1].cr.modify(|_, w| unsafe {
+        w.pl().bits(0b01)  // medium
+         .circ().set_bit()  // reload ndtr
+         .msize().bits(0b10)  // 32
+         .minc().clear_bit()
+         .mburst().bits(0b00)
+         .psize().bits(0b10)  // 32
+         .pinc().clear_bit()
+         .pburst().bits(0b00)
+         .dbm().clear_bit()
+         .dir().bits(0b01)  // memory_to_peripheral
+         .pfctrl().clear_bit()  // dma is FC
+    });
+    dma1.st[1].fcr.modify(|_, w| w.dmdis().clear_bit());
+    dma1.st[1].cr.modify(|_, w| w.en().set_bit());
 }
 
 
@@ -520,6 +683,9 @@
 }
 
 const SCALE: f32 = ((1 << 15) - 1) as f32;
+
+#[link_section = ".sram1.datspi"]
+static mut DAT: u32 = 0x201;  // EN | CSTART
 
 // static ETHERNET_PENDING: AtomicBool = AtomicBool::new(true);
 
@@ -590,13 +756,12 @@
         // info!("Built on {}", build_info::BUILT_TIME_UTC);
         // info!("{} {}", build_info::RUSTC_VERSION, build_info::TARGET);
 
-<<<<<<< HEAD
         // c.schedule.tick(Instant::now()).unwrap();
 
         let ff_waveform = feedforward::Waveform::new();
 
         let dp = c.device;
-=======
+        let mut cp = c.core;
         pwr_setup(&dp.PWR);
         rcc_pll_setup(&rcc, &dp.FLASH);
         rcc.apb4enr.modify(|_, w| w.syscfgen().set_bit());
@@ -693,9 +858,6 @@
         eth::setup_pins(&dp.GPIOA, &dp.GPIOB, &dp.GPIOC, &dp.GPIOG);
 
         // c.schedule.tick(Instant::now()).unwrap();
-
-
->>>>>>> 3f29bfaf
         init::LateResources {
             spi: (dp.SPI1, dp.SPI2, dp.SPI4, dp.SPI5),
             tim: dp.TIM1,
@@ -707,15 +869,12 @@
         }
     }
 
-<<<<<<< HEAD
-    #[idle(resources = [ethernet, ethernet_periph, iir_state, iir_ch, i2c, ff_state, ff_waveform])]
-=======
+
     // #[idle(resources = [ethernet, ethernet_periph, iir_state, iir_ch, i2c])]
     #[idle(resources = [ethernet, ethernet_periph, cpu_dac, cpu_dac_ch,
-                        iir_state, iir_ch, i2c, gpio_hdr_spi, adc_logging])]
+                        iir_state, iir_ch, i2c, gpio_hdr_spi, adc_logging, ff_state, ff_waveform])]
     // #[idle(resources = [ethernet, ethernet_periph,
     //                     iir_state, iir_ch, i2c, gpio_hdr_spi, adc_logging])]
->>>>>>> 3f29bfaf
     fn idle(c: idle::Context) -> ! {
         let (MAC, DMA, MTL) = c.resources.ethernet_periph;
         let use_dhcp = true;
@@ -745,10 +904,6 @@
         unsafe { c.resources.ethernet.init(hardware_addr, MAC, DMA, MTL) };
         let mut neighbor_cache_storage = [None; 8];
         let neighbor_cache = net::iface::NeighborCache::new(&mut neighbor_cache_storage[..]);
-<<<<<<< HEAD
-=======
-        let local_addr = net::wire::IpAddress::v4(10, 255, 6, 56);
->>>>>>> 3f29bfaf
         let mut ip_addrs = [net::wire::IpCidr::new(local_addr, 24)];
         let mut routes_storage = [None; 1];
         let routes = net::iface::Routes::new(&mut routes_storage[..]);
@@ -761,10 +916,9 @@
         let mut socket_set_entries: [_; 8] = Default::default();
         let mut sockets = net::socket::SocketSet::new(&mut socket_set_entries[..]);
         create_socket!(sockets, tcp_rx_storage0, tcp_tx_storage0, tcp_handle0);
-<<<<<<< HEAD
-        create_socket!(sockets, tcp_rx_storage0, tcp_tx_storage0, tcp_handle1);
-        create_socket!(sockets, tcp_rx_storage0, tcp_tx_storage0, tcp_handle2);
-        create_socket!(sockets, tcp_rx_storage0, tcp_tx_storage0, tcp_handle3);
+        create_socket!(sockets, tcp_rx_storage1, tcp_tx_storage1, tcp_handle1);
+        create_socket!(sockets, tcp_rx_storage2, tcp_tx_storage2, tcp_handle2);
+        create_socket!(sockets, tcp_rx_storage3, tcp_tx_storage3, tcp_handle3);
 
         let mut dhcp_rx_storage = [0u8; DHCP_RX_BUFFER_SIZE];
         let mut dhcp_tx_storage = [0u8; DHCP_TX_BUFFER_SIZE];
@@ -781,10 +935,6 @@
         );
         let mut dhcp = net::dhcp::Dhcpv4Client::new(&mut sockets, dhcp_rx_buffer, dhcp_tx_buffer, net::time::Instant::from_millis(0));
         let mut prev_cidr = net::wire::Ipv4Cidr::new(net::wire::Ipv4Address::UNSPECIFIED, 0);
-=======
-        create_socket!(sockets, tcp_rx_storage1, tcp_tx_storage1, tcp_handle1);
-        create_socket!(sockets, tcp_rx_storage2, tcp_tx_storage2, tcp_handle2);
->>>>>>> 3f29bfaf
 
         // unsafe { eth::enable_interrupt(DMA); }
         let mut time = 0u32;
@@ -793,16 +943,14 @@
         let mut server = Server::new();
         let mut iir_state: resources::iir_state = c.resources.iir_state;
         let mut iir_ch: resources::iir_ch = c.resources.iir_ch;
-<<<<<<< HEAD
         let mut ff_waveform: resources::ff_waveform = c.resources.ff_waveform;
         let mut ff_state: resources::ff_state = c.resources.ff_state;
         let mut last_id: u32 = 0;
-=======
         let mut cpu_dac_ch = c.resources.cpu_dac_ch;
         let mut gpio_hdr_spi = c.resources.gpio_hdr_spi;
         // let mut adc_buf = c.resources.adc_buf;
         let mut adc_logging = c.resources.adc_logging;
->>>>>>> 3f29bfaf
+
         loop {
             // if ETHERNET_PENDING.swap(false, Ordering::Relaxed) { }
             let tick = Instant::now() > next_ms;
@@ -854,7 +1002,6 @@
                 let socket = &mut *sockets.get::<net::socket::TcpSocket>(tcp_handle2);
                 if socket.state() == net::socket::TcpState::CloseWait {
                     socket.close();
-<<<<<<< HEAD
                 } else if !(socket.is_open() || socket.is_listening()) {
                     socket.listen(1236).unwrap_or_else(|e| warn!("TCP listen error: {:?}", e));
                 } else if tick && socket.can_send() {
@@ -877,13 +1024,13 @@
                     });
                 }
             }
-
-            let timestamp = net::time::Instant::from_millis(time as i64);
-            if !match iface.poll(&mut sockets, timestamp) {
-=======
+            {
+                let socket = &mut *sockets.get::<net::socket::TcpSocket>(tcp_handle2);
+                if socket.state() == net::socket::TcpState::CloseWait {
+                    socket.close();
                     info!("close");
                 } else if !(socket.is_open() || socket.is_listening()) {
-                    socket.listen(1236).unwrap_or_else(|e| warn!("TCP listen error: {:?}", e));
+                    socket.listen(1238).unwrap_or_else(|e| warn!("TCP listen error: {:?}", e));
                     adc_logging.lock(|adc_logging| {*adc_logging = 0; unsafe { storage::ADC_BUF.clear() }});
                     info!("clear buf");
                 } else if socket.can_send() {
@@ -899,8 +1046,8 @@
                                      })
                 }
             }
-            if !match iface.poll(&mut sockets, net::time::Instant::from_millis(time as i64)) {
->>>>>>> 3f29bfaf
+            let timestamp = net::time::Instant::from_millis(time as i64);
+            if !match iface.poll(&mut sockets, timestamp) {
                 Ok(changed) => changed,
                 Err(net::Error::Unrecognized) => true,
                 Err(e) => { info!("iface poll error: {:?}", e); true }
@@ -908,7 +1055,22 @@
                 // cortex_m::asm::wfi();
             }
 
-<<<<<<< HEAD
+            c.resources.cpu_dac.cr.modify(|_, w| {
+                let mut temp = match cpu_dac_ch[0].en{
+                    true => w.en1().set_bit(),
+                    false => w.en1().clear_bit(),
+                };
+                match cpu_dac_ch[1].en{
+                    true => temp.en2().set_bit(),
+                    false => temp.en2().clear_bit(),
+                }
+            });
+
+            c.resources.cpu_dac.dhr12r1.write(|w| unsafe {
+                w.dacc1dhr().bits(cpu_dac_ch[0].out)});
+            c.resources.cpu_dac.dhr12r2.write(|w| unsafe {
+                w.dacc2dhr().bits(cpu_dac_ch[1].out)});
+
             if use_dhcp {
                 let config = dhcp.poll(&mut iface, &mut sockets, timestamp)
                 .unwrap_or_else(|e| {
@@ -938,23 +1100,6 @@
                     );
                 });
             }
-=======
-            c.resources.cpu_dac.cr.modify(|_, w| {
-                let mut temp = match cpu_dac_ch[0].en{
-                    true => w.en1().set_bit(),
-                    false => w.en1().clear_bit(),
-                };
-                match cpu_dac_ch[1].en{
-                    true => temp.en2().set_bit(),
-                    false => temp.en2().clear_bit(),
-                }
-            });
-
-            c.resources.cpu_dac.dhr12r1.write(|w| unsafe {
-                w.dacc1dhr().bits(cpu_dac_ch[0].out)});
-            c.resources.cpu_dac.dhr12r2.write(|w| unsafe {
-                w.dacc2dhr().bits(cpu_dac_ch[1].out)});
->>>>>>> 3f29bfaf
         }
     }
 
@@ -1013,29 +1158,16 @@
 
     // seems to slow it down
     // #[link_section = ".data.spi1"]
-<<<<<<< HEAD
-    #[task(binds = SPI1, resources = [spi, iir_state, iir_ch], priority = 3)]
+    #[task(binds = SPI1, resources = [spi, iir_state, iir_ch,adc_logging], priority = 3)]
     fn spi1(c: spi1::Context) {
         #[cfg(feature = "bkpt")]
         cortex_m::asm::bkpt();
-        let (spi1, spi2, _spi4, spi5) = c.resources.spi;
-=======
-    #[task(binds = SPI1, resources = [spi, iir_state, iir_ch, adc_logging], priority = 2)]
-    fn spi1(c: spi1::Context) {
-        #[cfg(feature = "bkpt")]
-        cortex_m::asm::bkpt();
-
-        // Keep FP_LED0 ("L2") on, and toggle FP_LED2 ("L0"). Consequently, the
-        // latter will be on, but appear slightly more dim if the ADC poll loop
-        // is still working as it should, and continuously bright/dark if it
-        // has stopped.
+
         let gpiod = unsafe { &*pac::GPIOD::ptr() };
         gpiod.odr.modify(|r, w| w.odr5().high());
         let gpiog = unsafe { &*pac::GPIOG::ptr() };
         gpiog.odr.modify(|r, w| w.odr4().bit(!r.odr4().bit_is_set()));
-
         let (spi1, spi2, spi4, spi5) = c.resources.spi;
->>>>>>> 3f29bfaf
         let iir_ch = c.resources.iir_ch;
         let iir_state = c.resources.iir_state;
         let mut adc_logging = c.resources.adc_logging;
@@ -1068,17 +1200,6 @@
         if sr.eot().bit_is_set() {
             spi5.ifcr.write(|w| w.eotc().set_bit());
         }
-<<<<<<< HEAD
-        // if sr.rxp().bit_is_set() {
-            // let rxdr = &spi5.rxdr as *const _ as *const u16;
-            // let a = unsafe { ptr::read_volatile(rxdr) };
-            // let x0 = f32::from(a as i16);
-            // let y0 = iir_ch[1].update(&mut iir_state[1], x0);
-            // let d = y0 as i16 as u16 ^ 0x8000;
-            // let txdr = &spi4.txdr as *const _ as *mut u16;
-            // unsafe { ptr::write_volatile(txdr, d) };
-        // }
-=======
         if sr.rxp().bit_is_set() {
             let rxdr = &spi5.rxdr as *const _ as *const u16;
             let a = unsafe { ptr::read_volatile(rxdr) };
@@ -1090,7 +1211,6 @@
         let d = 0xff as u16;
         let txdr = &spi4.txdr as *const _ as *mut u16;
         unsafe { ptr::write_volatile(txdr, d) };
->>>>>>> 3f29bfaf
         #[cfg(feature = "bkpt")]
         cortex_m::asm::bkpt();
     }
@@ -1177,12 +1297,8 @@
                     json_reply(socket, &Response { code: 520, message: "command buffer overflow" });
                     self.data.clear();
                 } else {
-<<<<<<< HEAD
                     let r = from_slice::<T>(&self.data[..self.data.len() - 1]);
                     self.data.clear();
-=======
-                    let r = from_slice::<T>(&self.data[..self.data.len()-1]);
->>>>>>> 3f29bfaf
                     match r {
                         Ok(res) => {
                             let r = f(&res);
