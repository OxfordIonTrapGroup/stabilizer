--- conflicted
+++ resolved
@@ -8,22 +8,6 @@
 pub const ADC_DAC_SCK_MAX: MegaHertz = MegaHertz(50);
 
 /// The optimal counting frequency of the hardware timers used for timestamping and sampling.
-<<<<<<< HEAD
-pub const TIMER_FREQUENCY_MHZ: u32 = 100;
-
-/// The DDS reference clock frequency in MHz.
-pub const DDS_REF_CLK_MHZ: u32 = 100;
-
-/// The multiplier used for the DDS reference clock PLL.
-pub const DDS_MULTIPLIER: u8 = 5;
-
-/// The DDS system clock frequency after the internal PLL multiplication.
-pub const DDS_SYSTEM_CLK_MHZ: u32 = DDS_REF_CLK_MHZ * DDS_MULTIPLIER as u32;
-
-/// The rate of the DDS SYNC_CLK in MHz is always 1/4 that of the internal PLL clock.
-#[allow(dead_code)]
-pub const DDS_SYNC_CLK_MHZ: u32 = DDS_SYSTEM_CLK_MHZ / 4;
-=======
 pub const TIMER_FREQUENCY: MegaHertz = MegaHertz(100);
 
 /// The QSPI frequency for communicating with the pounder DDS.
@@ -40,4 +24,16 @@
 // SYNC_CLK running at 100MHz (1/4 of the pounder reference clock of 400MHz), this corresponds to
 // 40ns. To accomodate rounding errors, we use 50ns instead.
 pub const POUNDER_IO_UPDATE_DURATION: f32 = 50_e-9;
->>>>>>> 9e7bfd43
+
+/// The DDS reference clock frequency in MHz.
+pub const DDS_REF_CLK_MHZ: u32 = 100;
+
+/// The multiplier used for the DDS reference clock PLL.
+pub const DDS_MULTIPLIER: u8 = 5;
+
+/// The DDS system clock frequency after the internal PLL multiplication.
+pub const DDS_SYSTEM_CLK_MHZ: u32 = DDS_REF_CLK_MHZ * DDS_MULTIPLIER as u32;
+
+/// The rate of the DDS SYNC_CLK in MHz is always 1/4 that of the internal PLL clock.
+#[allow(dead_code)]
+pub const DDS_SYNC_CLK_MHZ: u32 = DDS_SYSTEM_CLK_MHZ / 4;