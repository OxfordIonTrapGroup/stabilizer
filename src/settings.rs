//! Stabilizer Settings Management
//!
//! # Design
//! Stabilizer supports two types of settings:
//! 1. Static Device Configuration
//! 2. Dynamic Run-time Settings
//!
//! Static device configuration settings are loaded and used only at device power-up. These include
//! things like the MQTT broker address and the MQTT identifier. Conversely, the dynamic run-time
//! settings can be changed and take effect immediately during device operation.
//!
//! This settings management interface is currently targeted at the static device configuration
//! settings. Settings are persisted into the unused 1MB flash bank of Stabilizer for future
//! recall. They can be modified via the USB interface to facilitate device configuration.
//!
//! Settings are stored in flash using a key-value pair mapping, where the `key` is the name of the
//! entry in the settings structure. This has a number of benefits:
//! 1. The `Settings` structure can have new entries added to it in the future without losing old
//!    settings values, as each entry of the `Settings` struct is stored separately as its own
//!    key-value pair.
//! 2. The `Settings` can be used among multiple Stabilizer firmware versions that need the same
//!    settings values
//! 3. Unknown/unneeded settings values in flash can be actively ignored, facilitating simple flash
//!    storage sharing.
use crate::hardware::{flash::Flash, metadata::ApplicationMetadata, platform};
use core::fmt::Write;
use miniconf::Tree;
use postcard::ser_flavors::Flavor;
use stm32h7xx_hal::flash::LockedFlashBank;

/// Settings that are used for configuring the network interface to Stabilizer.
#[derive(Clone, Debug, Tree)]
pub struct NetSettings {
    /// The broker domain name (or IP address) to use for MQTT connections.
    pub broker: heapless::String<255>,

    /// The MQTT ID to use upon connection with a broker.
    pub id: heapless::String<23>,

    /// An optional static IP address to use. An unspecified IP address (or malformed address) will
    /// use DHCP.
    pub ip: heapless::String<15>,
    #[tree(skip)]
    /// The MAC address of Stabilizer, which is used to reinitialize the ID to default settings.
    pub mac: smoltcp_nal::smoltcp::wire::EthernetAddress,
}

impl NetSettings {
    pub fn new(mac: smoltcp_nal::smoltcp::wire::EthernetAddress) -> Self {
        let mut id = heapless::String::new();
        write!(&mut id, "{mac}").unwrap();

        Self {
<<<<<<< HEAD
            broker: "10.255.6.4".into(),
=======
            broker: "mqtt".into(),
            ip: "0.0.0.0".into(),
>>>>>>> 0a43f562
            id,
            mac,
        }
    }
}

pub trait AppSettings {
    /// Construct the settings given known network settings.
    fn new(net: NetSettings) -> Self;

    /// Get the network settings from the application settings.
    fn net(&self) -> &NetSettings;
}

pub fn load_from_flash<
    T: for<'d> miniconf::JsonCoreSlash<'d, Y>,
    const Y: usize,
>(
    structure: &mut T,
    storage: &mut Flash,
) {
    // Loop over flash and read settings
    let mut buffer = [0u8; 512];
    for path in T::iter_paths::<heapless::String<64>>("/") {
        let path = path.unwrap();

        // Try to fetch the setting from flash.
        let item = match sequential_storage::map::fetch_item::<SettingsItem, _>(
            storage,
            storage.range(),
            &mut buffer,
            path.clone(),
        ) {
            Err(e) => {
                log::warn!("Failed to fetch `{path}` from flash: {e:?}");
                continue;
            }
            Ok(Some(item)) => item,
            _ => continue,
        };

        log::info!("Loading initial `{path}` from flash");

        let mut deserializer = postcard::Deserializer::from_flavor(
            postcard::de_flavors::Slice::new(&item.data),
        );
        if let Err(e) = structure
            .deserialize_by_key(path.split('/').skip(1), &mut deserializer)
        {
            log::warn!("Failed to deserialize `{path}` from flash: {e:?}");
        }
    }
}

#[derive(Default, serde::Serialize, serde::Deserialize)]
pub struct SettingsItem {
    // We only make these owned vec/string to get around lifetime limitations.
    pub path: heapless::String<64>,
    pub data: heapless::Vec<u8, 256>,
}

impl sequential_storage::map::StorageItem for SettingsItem {
    type Key = heapless::String<64>;
    type Error = postcard::Error;

    fn serialize_into(&self, buffer: &mut [u8]) -> Result<usize, Self::Error> {
        Ok(postcard::to_slice(self, buffer)?.len())
    }

    fn deserialize_from(buffer: &[u8]) -> Result<Self, Self::Error> {
        postcard::from_bytes(buffer)
    }

    fn key(&self) -> Self::Key {
        self.path.clone()
    }
}

#[derive(Debug)]
pub enum Error<F> {
    Postcard(postcard::Error),
    Flash(F),
}

impl<F> From<postcard::Error> for Error<F> {
    fn from(e: postcard::Error) -> Self {
        Self::Postcard(e)
    }
}

pub struct SerialSettingsPlatform<C, const Y: usize> {
    /// The interface to read/write data to/from serially (via text) to the user.
    pub interface:
        serial_settings::BestEffortInterface<crate::hardware::SerialPort>,

    pub _settings_marker: core::marker::PhantomData<C>,

    /// The storage mechanism used to persist settings to between boots.
    pub storage: Flash,

    /// Metadata associated with the application
    pub metadata: &'static ApplicationMetadata,
}

impl<C, const Y: usize> serial_settings::Platform<Y>
    for SerialSettingsPlatform<C, Y>
where
    C: serial_settings::Settings<Y>,
{
    type Interface =
        serial_settings::BestEffortInterface<crate::hardware::SerialPort>;
    type Settings = C;
    type Error = Error<
        <LockedFlashBank as embedded_storage::nor_flash::ErrorType>::Error,
    >;

    fn save(
        &mut self,
        buf: &mut [u8],
        settings: &Self::Settings,
    ) -> Result<(), Self::Error> {
        for path in Self::Settings::iter_paths::<heapless::String<64>>("/") {
            let mut item = SettingsItem {
                path: path.unwrap(),
                ..Default::default()
            };

            item.data.resize(item.data.capacity(), 0).unwrap();

            let mut serializer = postcard::Serializer {
                output: postcard::ser_flavors::Slice::new(&mut item.data),
            };

            if let Err(e) = settings
                .serialize_by_key(item.path.split('/').skip(1), &mut serializer)
            {
                log::warn!("Failed to save `{}` to flash: {e:?}", item.path);
                continue;
            }

            let len = serializer.output.finalize()?.len();
            item.data.truncate(len);

            let range = self.storage.range();

            // Check if the settings has changed from what's currently in flash (or if it doesn't
            // yet exist).
            if sequential_storage::map::fetch_item::<SettingsItem, _>(
                &mut self.storage,
                range.clone(),
                buf,
                item.path.clone(),
            )
            .unwrap()
            .map(|old| old.data != item.data)
            .unwrap_or(true)
            {
                log::info!("Storing `{}` to flash", item.path);
                sequential_storage::map::store_item(
                    &mut self.storage,
                    range,
                    buf,
                    item,
                )
                .unwrap();
            }
        }

        Ok(())
    }

    fn cmd(&mut self, cmd: &str) {
        match cmd {
            "reboot" => cortex_m::peripheral::SCB::sys_reset(),
            "dfu" => platform::start_dfu_reboot(),
            "service" => {
                writeln!(
                    &mut self.interface,
                    "{:<20}: {} [{}]",
                    "Version",
                    self.metadata.firmware_version,
                    self.metadata.profile,
                )
                .unwrap();
                writeln!(
                    &mut self.interface,
                    "{:<20}: {}",
                    "Hardware Revision", self.metadata.hardware_version
                )
                .unwrap();
                writeln!(
                    &mut self.interface,
                    "{:<20}: {}",
                    "Rustc Version", self.metadata.rust_version
                )
                .unwrap();
                writeln!(
                    &mut self.interface,
                    "{:<20}: {}",
                    "Features", self.metadata.features
                )
                .unwrap();
                writeln!(
                    &mut self.interface,
                    "{:<20}: {}",
                    "Panic Info", self.metadata.panic_info
                )
                .unwrap();
            }
            _ => {
                writeln!(
                    self.interface_mut(),
                    "Invalid platform command: `{cmd}` not in [`dfu`, `reboot`, `service`]"
                )
                .ok();
            }
        }
    }

    fn interface_mut(&mut self) -> &mut Self::Interface {
        &mut self.interface
    }
}<|MERGE_RESOLUTION|>--- conflicted
+++ resolved
@@ -51,12 +51,7 @@
         write!(&mut id, "{mac}").unwrap();
 
         Self {
-<<<<<<< HEAD
             broker: "10.255.6.4".into(),
-=======
-            broker: "mqtt".into(),
-            ip: "0.0.0.0".into(),
->>>>>>> 0a43f562
             id,
             mac,
         }
