--- conflicted
+++ resolved
@@ -15,11 +15,7 @@
 ///! busy-waiting because the transfers should complete at approximately the same time.
 use super::{
     hal, sampling_timer, DMAReq, DmaConfig, MemoryToPeripheral,
-<<<<<<< HEAD
-    PeripheralToMemory, Priority, TargetAddress, Transfer,
-=======
     PeripheralToMemory, Priority, TargetAddress, Transfer, SAMPLE_BUFFER_SIZE,
->>>>>>> e3e786cf
 };
 
 // The following data is written by the timer ADC sample trigger into each of the SPI TXFIFOs. Note
@@ -33,305 +29,6 @@
 // processed). Note that the contents of AXI SRAM is uninitialized, so the buffer contents on
 // startup are undefined. The dimensions are `ADC_BUF[adc_index][ping_pong_index][sample_index]`.
 #[link_section = ".axisram.buffers"]
-<<<<<<< HEAD
-static mut ADC1_BUF1: [u16; INPUT_BUFFER_SIZE] = [0; INPUT_BUFFER_SIZE];
-
-/// SPI2 is used as a ZST (zero-sized type) for indicating a DMA transfer into the SPI2 TX FIFO
-/// whenever the tim2 update dma request occurs.
-struct SPI2 {}
-impl SPI2 {
-    pub fn new() -> Self {
-        Self {}
-    }
-}
-
-unsafe impl TargetAddress<MemoryToPeripheral> for SPI2 {
-    /// SPI2 is configured to operate using 16-bit transfer words.
-    type MemSize = u16;
-
-    /// SPI2 DMA requests are generated whenever TIM2 CH1 comparison occurs.
-    const REQUEST_LINE: Option<u8> = Some(DMAReq::TIM2_CH1 as u8);
-
-    /// Whenever the DMA request occurs, it should write into SPI2's TX FIFO to start a DMA
-    /// transfer.
-    fn address(&self) -> u32 {
-        let regs = unsafe { &*hal::stm32::SPI2::ptr() };
-        &regs.txdr as *const _ as u32
-    }
-}
-
-/// SPI3 is used as a ZST (zero-sized type) for indicating a DMA transfer into the SPI3 TX FIFO
-/// whenever the tim2 update dma request occurs.
-struct SPI3 {}
-impl SPI3 {
-    pub fn new() -> Self {
-        Self {}
-    }
-}
-
-unsafe impl TargetAddress<MemoryToPeripheral> for SPI3 {
-    /// SPI3 is configured to operate using 16-bit transfer words.
-    type MemSize = u16;
-
-    /// SPI3 DMA requests are generated whenever TIM2 CH2 comparison occurs.
-    const REQUEST_LINE: Option<u8> = Some(DMAReq::TIM2_CH2 as u8);
-
-    /// Whenever the DMA request occurs, it should write into SPI3's TX FIFO to start a DMA
-    /// transfer.
-    fn address(&self) -> u32 {
-        let regs = unsafe { &*hal::stm32::SPI3::ptr() };
-        &regs.txdr as *const _ as u32
-    }
-}
-
-/// Represents both ADC input channels.
-pub struct AdcInputs {
-    adc0: Adc0Input,
-    adc1: Adc1Input,
-}
-
-impl AdcInputs {
-    /// Construct the ADC inputs.
-    pub fn new(adc0: Adc0Input, adc1: Adc1Input) -> Self {
-        Self { adc0, adc1 }
-    }
-
-    /// Interrupt handler to handle when the sample collection DMA transfer completes.
-    ///
-    /// # Returns
-    /// (adc0, adc1) where adcN is a reference to the collected ADC samples. Two array references
-    /// are returned - one for each ADC sample stream.
-    pub fn transfer_complete_handler(
-        &mut self,
-    ) -> (&[u16; INPUT_BUFFER_SIZE], &[u16; INPUT_BUFFER_SIZE]) {
-        let adc0_buffer = self.adc0.transfer_complete_handler();
-        let adc1_buffer = self.adc1.transfer_complete_handler();
-        (adc0_buffer, adc1_buffer)
-    }
-}
-
-/// Represents data associated with ADC0.
-pub struct Adc0Input {
-    next_buffer: Option<&'static mut [u16; INPUT_BUFFER_SIZE]>,
-    transfer: Transfer<
-        hal::dma::dma::Stream1<hal::stm32::DMA1>,
-        hal::spi::Spi<hal::stm32::SPI2, hal::spi::Disabled, u16>,
-        PeripheralToMemory,
-        &'static mut [u16; INPUT_BUFFER_SIZE],
-    >,
-    _trigger_transfer: Transfer<
-        hal::dma::dma::Stream0<hal::stm32::DMA1>,
-        SPI2,
-        MemoryToPeripheral,
-        &'static mut [u16; 1],
-    >,
-}
-
-impl Adc0Input {
-    /// Construct the ADC0 input channel.
-    ///
-    /// # Args
-    /// * `spi` - The SPI interface used to communicate with the ADC.
-    /// * `trigger_stream` - The DMA stream used to trigger each ADC transfer by writing a word into
-    ///   the SPI TX FIFO.
-    /// * `data_stream` - The DMA stream used to read samples received over SPI into a data buffer.
-    /// * `_trigger_channel` - The ADC sampling timer output compare channel for read triggers.
-    pub fn new(
-        spi: hal::spi::Spi<hal::stm32::SPI2, hal::spi::Enabled, u16>,
-        trigger_stream: hal::dma::dma::Stream0<hal::stm32::DMA1>,
-        data_stream: hal::dma::dma::Stream1<hal::stm32::DMA1>,
-        trigger_channel: sampling_timer::Timer2Channel1,
-    ) -> Self {
-        // Generate DMA events when an output compare of the timer hitting zero (timer roll over)
-        // occurs.
-        trigger_channel.listen_dma();
-        trigger_channel.to_output_compare(0);
-
-        // The trigger stream constantly writes to the TX FIFO using a static word (dont-care
-        // contents). Thus, neither the memory or peripheral address ever change. This is run in
-        // circular mode to be completed at every DMA request.
-        let trigger_config = DmaConfig::default()
-            .memory_increment(false)
-            .peripheral_increment(false)
-            .priority(Priority::High)
-            .circular_buffer(true);
-
-        // Construct the trigger stream to write from memory to the peripheral.
-        let mut trigger_transfer: Transfer<_, _, MemoryToPeripheral, _> =
-            Transfer::init(
-                trigger_stream,
-                SPI2::new(),
-                unsafe { &mut SPI_START },
-                None,
-                trigger_config,
-            );
-
-        // The data stream constantly reads from the SPI RX FIFO into a RAM buffer. The peripheral
-        // stalls reads of the SPI RX FIFO until data is available, so the DMA transfer completes
-        // after the requested number of samples have been collected. Note that only ADC1's data
-        // stream is used to trigger a transfer completion interrupt.
-        let data_config = DmaConfig::default()
-            .memory_increment(true)
-            .priority(Priority::VeryHigh)
-            .peripheral_increment(false);
-
-        // A SPI peripheral error interrupt is used to determine if the RX FIFO overflows. This
-        // indicates that samples were dropped due to excessive processing time in the main
-        // application (e.g. a second DMA transfer completes before the first was done with
-        // processing). This is used as a flow control indicator to guarantee that no ADC samples
-        // are lost.
-        let mut spi = spi.disable();
-        spi.listen(hal::spi::Event::Error);
-
-        // The data transfer is always a transfer of data from the peripheral to a RAM buffer.
-        let mut data_transfer: Transfer<_, _, PeripheralToMemory, _> =
-            Transfer::init(
-                data_stream,
-                spi,
-                unsafe { &mut ADC0_BUF0 },
-                None,
-                data_config,
-            );
-
-        data_transfer.start(|spi| {
-            // Allow the SPI FIFOs to operate using only DMA data channels.
-            spi.enable_dma_rx();
-            spi.enable_dma_tx();
-
-            // Enable SPI and start it in infinite transaction mode.
-            spi.inner().cr1.modify(|_, w| w.spe().set_bit());
-            spi.inner().cr1.modify(|_, w| w.cstart().started());
-        });
-
-        trigger_transfer.start(|_| {});
-
-        Self {
-            next_buffer: unsafe { Some(&mut ADC0_BUF1) },
-            transfer: data_transfer,
-            _trigger_transfer: trigger_transfer,
-        }
-    }
-
-    /// Handle a transfer completion.
-    ///
-    /// # Returns
-    /// A reference to the underlying buffer that has been filled with ADC samples.
-    pub fn transfer_complete_handler(&mut self) -> &[u16; INPUT_BUFFER_SIZE] {
-        let next_buffer = self.next_buffer.take().unwrap();
-
-        // Wait for the transfer to fully complete before continuing.
-        while self.transfer.get_transfer_complete_flag() == false {}
-
-        // Start the next transfer.
-        self.transfer.clear_interrupts();
-        let (prev_buffer, _, _) =
-            self.transfer.next_transfer(next_buffer).unwrap();
-
-        self.next_buffer.replace(prev_buffer);
-        self.next_buffer.as_ref().unwrap()
-    }
-}
-
-/// Represents the data input stream from ADC1
-pub struct Adc1Input {
-    next_buffer: Option<&'static mut [u16; INPUT_BUFFER_SIZE]>,
-    transfer: Transfer<
-        hal::dma::dma::Stream3<hal::stm32::DMA1>,
-        hal::spi::Spi<hal::stm32::SPI3, hal::spi::Disabled, u16>,
-        PeripheralToMemory,
-        &'static mut [u16; INPUT_BUFFER_SIZE],
-    >,
-    _trigger_transfer: Transfer<
-        hal::dma::dma::Stream2<hal::stm32::DMA1>,
-        SPI3,
-        MemoryToPeripheral,
-        &'static mut [u16; 1],
-    >,
-}
-
-impl Adc1Input {
-    /// Construct a new ADC1 input data stream.
-    ///
-    /// # Args
-    /// * `spi` - The SPI interface connected to ADC1.
-    /// * `trigger_stream` - The DMA stream used to trigger ADC conversions on the SPI interface.
-    /// * `data_stream` - The DMA stream used to read ADC samples from the SPI RX FIFO.
-    /// * `trigger_channel` - The ADC sampling timer output compare channel for read triggers.
-    pub fn new(
-        spi: hal::spi::Spi<hal::stm32::SPI3, hal::spi::Enabled, u16>,
-        trigger_stream: hal::dma::dma::Stream2<hal::stm32::DMA1>,
-        data_stream: hal::dma::dma::Stream3<hal::stm32::DMA1>,
-        trigger_channel: sampling_timer::Timer2Channel2,
-    ) -> Self {
-        // Generate DMA events when an output compare of the timer hitting zero (timer roll over)
-        // occurs.
-        trigger_channel.listen_dma();
-        trigger_channel.to_output_compare(0);
-
-        // The trigger stream constantly writes to the TX FIFO using a static word (dont-care
-        // contents). Thus, neither the memory or peripheral address ever change. This is run in
-        // circular mode to be completed at every DMA request.
-        let trigger_config = DmaConfig::default()
-            .memory_increment(false)
-            .peripheral_increment(false)
-            .priority(Priority::High)
-            .circular_buffer(true);
-
-        // Construct the trigger stream to write from memory to the peripheral.
-        let mut trigger_transfer: Transfer<_, _, MemoryToPeripheral, _> =
-            Transfer::init(
-                trigger_stream,
-                SPI3::new(),
-                unsafe { &mut SPI_START },
-                None,
-                trigger_config,
-            );
-
-        // The data stream constantly reads from the SPI RX FIFO into a RAM buffer. The peripheral
-        // stalls reads of the SPI RX FIFO until data is available, so the DMA transfer completes
-        // after the requested number of samples have been collected. Note that only ADC1's data
-        // stream is used to trigger a transfer completion interrupt.
-        let data_config = DmaConfig::default()
-            .memory_increment(true)
-            .transfer_complete_interrupt(true)
-            .priority(Priority::VeryHigh)
-            .peripheral_increment(false);
-
-        // A SPI peripheral error interrupt is used to determine if the RX FIFO overflows. This
-        // indicates that samples were dropped due to excessive processing time in the main
-        // application (e.g. a second DMA transfer completes before the first was done with
-        // processing). This is used as a flow control indicator to guarantee that no ADC samples
-        // are lost.
-        let mut spi = spi.disable();
-        spi.listen(hal::spi::Event::Error);
-
-        // The data transfer is always a transfer of data from the peripheral to a RAM buffer.
-        let mut data_transfer: Transfer<_, _, PeripheralToMemory, _> =
-            Transfer::init(
-                data_stream,
-                spi,
-                unsafe { &mut ADC1_BUF0 },
-                None,
-                data_config,
-            );
-
-        data_transfer.start(|spi| {
-            // Allow the SPI FIFOs to operate using only DMA data channels.
-            spi.enable_dma_rx();
-            spi.enable_dma_tx();
-
-            // Enable SPI and start it in infinite transaction mode.
-            spi.inner().cr1.modify(|_, w| w.spe().set_bit());
-            spi.inner().cr1.modify(|_, w| w.cstart().started());
-        });
-
-        trigger_transfer.start(|_| {});
-
-        Self {
-            next_buffer: unsafe { Some(&mut ADC1_BUF1) },
-            transfer: data_transfer,
-            _trigger_transfer: trigger_transfer,
-=======
 static mut ADC_BUF: [[[u16; SAMPLE_BUFFER_SIZE]; 2]; 2] =
     [[[0; SAMPLE_BUFFER_SIZE]; 2]; 2];
 
@@ -349,7 +46,6 @@
             ) -> Self {
                 Self { _channel }
             }
->>>>>>> e3e786cf
         }
 
         // Note(unsafe): This structure is only safe to instantiate once. The DMA request is hard-coded and
@@ -389,12 +85,6 @@
             >,
         }
 
-<<<<<<< HEAD
-        // Start the next transfer.
-        self.transfer.clear_interrupts();
-        let (prev_buffer, _, _) =
-            self.transfer.next_transfer(next_buffer).unwrap();
-=======
         impl $name {
             /// Construct the ADC input channel.
             ///
@@ -515,7 +205,6 @@
         }
     };
 }
->>>>>>> e3e786cf
 
 adc_input!(Adc0Input, 0, Stream0, Stream1, SPI2, Channel1, TIM2_CH1);
 adc_input!(Adc1Input, 1, Stream2, Stream3, SPI3, Channel2, TIM2_CH2);