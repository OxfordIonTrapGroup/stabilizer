--- conflicted
+++ resolved
@@ -49,26 +49,17 @@
 #[cfg(all(not(feature = "semihosting")))]
 fn panic(_info: &core::panic::PanicInfo) -> ! {
     let gpiod = unsafe { &*hal::stm32::GPIOD::ptr() };
-<<<<<<< HEAD
-    gpiod.odr.modify(|_, w| w.odr6().high().odr12().high()); // FP_LED_1, FP_LED_3
-
+    // Turn on both red LEDs, FP_LED_1, FP_LED_3
+    gpiod.odr.modify(|_, w| w.odr6().high().odr12().high());
+    
     #[cfg(feature = "uart-log")]
     error!("{}", _info);
 
-    #[cfg(feature = "nightly")]
-    core::intrinsics::abort();
-    #[cfg(not(feature = "nightly"))]
-    unsafe {
-        core::intrinsics::abort();
-=======
-    // Turn on both red LEDs, FP_LED_1, FP_LED_3
-    gpiod.odr.modify(|_, w| w.odr6().high().odr12().high());
     loop {
         // Halt
         core::sync::atomic::compiler_fence(
             core::sync::atomic::Ordering::SeqCst,
         );
->>>>>>> 65e9131b
     }
 }
 
