--- conflicted
+++ resolved
@@ -60,11 +60,7 @@
 rand_xorshift = "0.3.0"
 rand_core = "0.6.4"
 minimq = "0.7"
-<<<<<<< HEAD
-miniconf = { git ="https://github.com/quartiq/miniconf.git" } # "0.7"
-=======
 miniconf = "0.8"
->>>>>>> ff92d9f2
 smoltcp-nal = { version = "0.4", features = ["shared-stack"]}
 bit_field = "0.10.1"
 tca9539 = "0.1"
